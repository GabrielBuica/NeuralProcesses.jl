using Pkg

Pkg.activate(".")
Pkg.resolve()
Pkg.instantiate()

using ArgParse
using BSON
using ConvCNPs
using ConvCNPs.Experiment
using Flux
using Flux.Tracker
using Stheno
using Distributions

# Parse command line arguments.
parser = ArgParseSettings()
@add_arg_table! parser begin
    "--data"
        help = "Data set."
        arg_type = String
        required = true
    "--model"
        help = "Model."
        arg_type = String
        required = true
    "--starting-epoch"
        help = "Set to a number greater than one to continue training."
        arg_type = Int
        default = 1
    "--evaluate"
        help = "Evaluate model."
        action = :store_true
    "--epochs"
        help = "Number of epochs to training for."
        arg_type = Int
        default = 20
end
args = parse_args(parser)

# Set up experiment.
if args["data"] == "eq-small"
    process = GP(stretch(eq(), 1 / 0.25), GPC())
    num_context = DiscreteUniform(3, 50)
    num_target = DiscreteUniform(3, 50)
    receptive_field = 1f0
    points_per_unit = 32f0
    num_channels = 16
elseif args["data"] == "eq"
    process = GP(stretch(eq(), 1 / 0.25), GPC())
    num_context = DiscreteUniform(3, 50)
    num_target = DiscreteUniform(3, 50)
    receptive_field = 2f0
    points_per_unit = 64f0
    num_channels = 64
elseif args["data"] == "matern52"
    process = GP(stretch(matern52(), 1 / 0.25), GPC())
    num_context = DiscreteUniform(3, 50)
    num_target = DiscreteUniform(3, 50)
    receptive_field = 2f0
    points_per_unit = 64f0
    num_channels = 64
elseif args["data"] == "weakly-periodic"
    process = GP(stretch(eq(), 1 / 0.5) * stretch(Stheno.PerEQ(), 1 / 0.25), GPC())
    num_context = DiscreteUniform(3, 50)
    num_target = DiscreteUniform(3, 50)
    receptive_field = 4f0
    points_per_unit = 64f0
    num_channels = 64
elseif args["data"] == "sawtooth"
    process = Sawtooth()
    num_context = DiscreteUniform(3, 100)
    num_target = DiscreteUniform(3, 100)
    receptive_field = 16f0
    points_per_unit = 64f0
    num_channels = 32
else
<<<<<<< HEAD
    error("Unknown data \"" * args["data"] * "\".")
=======
    error("Unknown model \"" * args["model"] * "\".")
>>>>>>> 6c7c5ef4
end

# Determine name of file to write model to and folder to output images.
bson = "models/" * args["model"] * "/" * args["data"] * ".bson"
path = "output/" * args["model"] * "/" * args["data"]

# Ensure that the directories exist.
mkpath("models")
mkpath(path)

# Construct data generator.
data_gen = DataGenerator(
    process;
    batch_size=16,
    x=Uniform(-2, 2),
    num_context=num_context,
    num_target=num_target
)

<<<<<<< HEAD
if args["evaluate"]
    # Use the best model for evaluation.
    model = best_model(bson)
elseif args["starting-epoch"] > 1
    # Continue training from most recent model.
    model = recent_model(bson)
else
    # Instantiate a new model to start training.
    if args["model"] == "convcnp"
        model = convcnp_1d(
            receptive_field=receptive_field,
            num_layers=8,
            num_channels=num_channels,
            points_per_unit=points_per_unit,
            margin=receptive_field
        )
        loss_args = ()
    elseif args["model"] == "convnp"
        model = convnp_1d(
            receptive_field=receptive_field,
            num_layers=8,
            encoder_channels=num_channels,
            decoder_channels=num_channels,
            latent_channels=2,
            points_per_unit=points_per_unit,
            margin=receptive_field
        )
        loss_args = (5,)
    else
        error("Unknown model \"" * args["model"] * "\".")
    end
=======
function report_num_params(model)
    println("Number of parameters: ", sum(map(length, Flux.params(model))))
>>>>>>> 6c7c5ef4
end

if args["evaluate"]
<<<<<<< HEAD
    eval_model(model, data_gen, 100, num_batches=10000, loss_args=loss_args)
=======
    # Use the best models for evaluation.
    for checkpoint in load_checkpoints(bson).top
        model = checkpoint.model |> gpu
        report_num_params(model)
        eval_model(model, data_gen, 100, num_batches=10000)
    end
>>>>>>> 6c7c5ef4
else
    if args["starting-epoch"] > 1
        # Continue training from most recent model.
        model = recent_model(bson) |> gpu
    else
        # Instantiate a new model to start training.
        arch = build_conv(
            receptive_field,
            8,
            channels,
            points_per_unit=points_per_unit,
            dimensionality=1
        )
        model = convcnp_1d(arch; margin=receptive_field) |> gpu
    end

    report_num_params(model)

    train!(
        model,
        data_gen,
        ADAM(5e-4),
        bson=bson,
        batches_per_epoch=2048,
        starting_epoch=args["starting-epoch"],
        epochs=args["epochs"],
        path=path,
        loss_args=loss_args
    )
end<|MERGE_RESOLUTION|>--- conflicted
+++ resolved
@@ -75,11 +75,7 @@
     points_per_unit = 64f0
     num_channels = 32
 else
-<<<<<<< HEAD
     error("Unknown data \"" * args["data"] * "\".")
-=======
-    error("Unknown model \"" * args["model"] * "\".")
->>>>>>> 6c7c5ef4
 end
 
 # Determine name of file to write model to and folder to output images.
@@ -99,7 +95,6 @@
     num_target=num_target
 )
 
-<<<<<<< HEAD
 if args["evaluate"]
     # Use the best model for evaluation.
     model = best_model(bson)
@@ -131,41 +126,21 @@
     else
         error("Unknown model \"" * args["model"] * "\".")
     end
-=======
+end
+
 function report_num_params(model)
     println("Number of parameters: ", sum(map(length, Flux.params(model))))
->>>>>>> 6c7c5ef4
 end
 
 if args["evaluate"]
-<<<<<<< HEAD
-    eval_model(model, data_gen, 100, num_batches=10000, loss_args=loss_args)
-=======
     # Use the best models for evaluation.
     for checkpoint in load_checkpoints(bson).top
         model = checkpoint.model |> gpu
         report_num_params(model)
         eval_model(model, data_gen, 100, num_batches=10000)
     end
->>>>>>> 6c7c5ef4
 else
-    if args["starting-epoch"] > 1
-        # Continue training from most recent model.
-        model = recent_model(bson) |> gpu
-    else
-        # Instantiate a new model to start training.
-        arch = build_conv(
-            receptive_field,
-            8,
-            channels,
-            points_per_unit=points_per_unit,
-            dimensionality=1
-        )
-        model = convcnp_1d(arch; margin=receptive_field) |> gpu
-    end
-
     report_num_params(model)
-
     train!(
         model,
         data_gen,
