export SetConv, set_conv

"""
    SetConv{T<:AbstractVector{<:Real}}

A set convolution layer.

# Fields
- `log_scales::T`: Natural logarithm of the length scales of every input channel.
- `density:Bool`: Employ a density channel.
"""
struct SetConv{T<:AbstractVector{<:Real}}
    log_scales::T
    density::Bool
end

@Flux.treelike SetConv

"""
    set_conv(in_channels::Integer, scale::Float32; density::Bool=true)

Construct a set convolution layer.

# Arguments
- `in_channels::Integer`: Number of input channels.
- `scale::Real`: Initialisation of the length scales.

# Keywords
- `density:Bool`: Employ a density channel. This increases the number of output channels.

# Returns
- `SetConv`: Corresponding set convolution layer.
"""
function set_conv(in_channels::Integer, scale::Float32; density::Bool=true)
    # Add one to `in_channels` to account for the density channel.
    density && (in_channels += 1)
    scales = scale .* ones(Float32, in_channels)
    return SetConv(param(log.(scales)), density)
end

"""
    (layer::SetConv)(
        x_context::AbstractArray,
        y_context::AbstractArray,
        x_target::AbstractArray,
    )

# Arguments
- `x_context::AbstractArray`: Locations of observed values of shape `(n, d, batch)`.
- `y_context::AbstractArray`: Observed values of shape `(n, channels, batch)`.
- `x_target::AbstractArray`: Discretisation locations of shape `(m, d, batch)`.
"""
function (layer::SetConv)(
    x_context::AbstractArray,
    y_context::AbstractArray,
    x_target::AbstractArray,
)
    n_context = size(x_context, 1)
    dimensionality = size(x_context, 2)
    batch_size = size(x_context, 3)

    # Validate input sizes.
    @assert size(y_context, 1) == n_context
    @assert size(x_target, 2) == dimensionality
    @assert size(y_context, 3) == batch_size
    @assert size(x_target, 3) == batch_size

    # Shape: `(n, m, batch)`.
    dists2 = compute_dists2(x_context, x_target)

    # Add channel dimension.
    # Shape: `(n, m, channels, batch)`.
    dists2 = insert_dim(dists2; pos=3)

    # Apply length scales.
    # Shape: `(n, m, channels, batch)`.
    scales = reshape(exp.(layer.log_scales), 1, 1, length(layer.log_scales), 1)
    dists2 = dists2 ./ scales.^2

    # Apply RBF to compute weights.
    weights = rbf(dists2)

    if layer.density
        # Add density channel to `y`.
        # Shape: `(n, channels + 1, batch)`.
        density = gpu(ones(eltype(y_context), n_context, 1, batch_size))
        channels = cat(density, y_context; dims=2)
    else
        channels = y_context
    end

    # Multiply with weights and sum.
    # Shape: `(m, channels + 1, batch)`.
    channels = dropdims(sum(insert_dim(channels; pos=2) .* weights; dims=1); dims=1)

    if layer.density
        # Divide by the density channel.
        density = channels[:, 1:1, :]
<<<<<<< HEAD
        others = channels[:, 2:end, :] ./ (density .+ 1.0f-5)
=======
        others = channels[:, 2:end, :] ./ (density .+ 1f-8)
>>>>>>> cf357a73
        channels = cat(density, others; dims=2)
    end

    return channels
end<|MERGE_RESOLUTION|>--- conflicted
+++ resolved
@@ -96,11 +96,7 @@
     if layer.density
         # Divide by the density channel.
         density = channels[:, 1:1, :]
-<<<<<<< HEAD
-        others = channels[:, 2:end, :] ./ (density .+ 1.0f-5)
-=======
         others = channels[:, 2:end, :] ./ (density .+ 1f-8)
->>>>>>> cf357a73
         channels = cat(density, others; dims=2)
     end
 
