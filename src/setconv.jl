--- conflicted
+++ resolved
@@ -89,13 +89,8 @@
 # Returns
 - `AA`: All zeros output of shape `(k, channels + 1, batch)`.
 """
-<<<<<<< HEAD
-function empty_encoding(layer::SetConv, xz::AA)
-    return gpu(zeros(
-=======
-function empty_encoding(layer::SetConv, xz)
+function empty_encoding(layer::SetConv, xz:AA)
     return zeros_gpu(
->>>>>>> e388a7eb
         eltype(xz),
         size(xz, 1),              # Size of encoding
         length(layer.log_scales), # Number of channels, including the density channel
@@ -150,13 +145,8 @@
 # Returns
 - `AA`: Output of shape `(k, k, channels + 2, batch)`.
 """
-<<<<<<< HEAD
-function empty_encoding_pd(layer::SetConv, xz::AA)
-    return _prepend_identity_channel(gpu(zeros(  # Also prepend identity channel.
-=======
-function empty_encoding_pd(layer::SetConv, xz)
+function empty_encoding_pd(layer::SetConv, xz:AA)
     return _prepend_identity_channel(zeros_gpu(  # Also prepend identity channel.
->>>>>>> e388a7eb
         eltype(xz),
         size(xz, 1),              # Size of encoding
         size(xz, 1),              # Again size of encoding: encoding is square
